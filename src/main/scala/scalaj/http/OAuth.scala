--- conflicted
+++ resolved
@@ -27,7 +27,6 @@
   import javax.crypto.SecretKey
   import javax.crypto.spec.SecretKeySpec
   val MAC = "HmacSHA1"
-<<<<<<< HEAD
 
   def sign(req: HttpRequest, connection: HttpURLConnection, consumer: Token, token: Option[Token], verifier: Option[String]): Unit = {
     val baseParams: Seq[(String,String)] = Seq(
@@ -39,21 +38,6 @@
 
     oauthParams +:= ("oauth_signature", signature)
     connection.setRequestProperty("Authorization", "OAuth " + oauthParams.map(p => p._1 + "=\"" + percentEncode(p._2) +"\"").mkString(","))
-=======
-      
-  def sign(req: HttpRequest, consumer: Token, token: Option[Token], verifier: Option[String]): HttpRequest = {
-    req.option(conn => {
-      val baseParams: Seq[(String,String)] = Seq(
-        ("oauth_timestamp", (System.currentTimeMillis / 1000).toString),
-        ("oauth_nonce", System.currentTimeMillis.toString)
-      )
-      
-      var (oauthParams, signature) = getSig(baseParams, req, consumer, token, verifier)
-      
-      oauthParams +:= (("oauth_signature", signature))
-      conn.setRequestProperty("Authorization", "OAuth " + oauthParams.map(p => p._1 + "=\"" + percentEncode(p._2) +"\"").mkString(","))
-    })
->>>>>>> af7fd12e
   }
   
   def getSig(baseParams: Seq[(String,String)], req: HttpRequest, consumer: Token, token: Option[Token], verifier: Option[String]): (Seq[(String,String)], String) = {
